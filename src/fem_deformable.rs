use clarabel::algebra::VectorMath;
use itertools::izip;
use na::{vector, DVector, Matrix3, Vector3};
use nalgebra_sparse::factorization::CscCholesky;
use nalgebra_sparse::{CooMatrix, CscMatrix};
use std::collections::HashMap;
use std::future::Future;
use std::ops::AddAssign;
use std::{
    fs::File,
    io::{BufReader, Read},
};
use wgpu::{BindGroup, Buffer, ComputePipeline, Device, Queue, ShaderModule};

use crate::gpu::{async_initialize_gpu, compute_dH, setup_compute_dH_pipeline, Matrix3x3};
use crate::{mesh::read_mesh, types::Float};

/// Deformable modeled by finite element method
/// Ref:
///     Physics-based Animation, https://github.com/dilevin/CSC417-physics-based-animation
///     FEM Simulation of 3D Deformable Solids, 2012, Eftychios D. Sifakis
pub struct FEMDeformable {
    pub vertices: Vec<Vector3<Float>>,
    pub tetrahedra: Vec<Vec<usize>>,

    pub n_vertices: usize,

    pub Bs: Vec<Matrix3<Float>>, // Inverses of difference matrix of vertices of tetrahedra
    pub Ws: Vec<Float>, // Determinants of difference matrix of vertices of tetrahedra. i.e. 6 * volume of each tetrahedron
    pub mass_matrix: CscMatrix<Float>,
    pub mass_matrix_cholesky: CscCholesky<Float>,
    pub mass_matrix_lumped: DVector<Float>, // Masses lumped to the vertices, i.e. all the masses of the deformable are assumed to be on the vertices

    pub density: Float,
    pub mu: Float,     // Lamé coefficients, μ
    pub lambda: Float, // Lamé coefficients, λ

    pub boundary_facets: Vec<[usize; 3]>, // TODO: consistent boundary faces outward orientation

    pub q: DVector<Float>,
    pub qdot: DVector<Float>,

    // GPU
    pub device: Device,
    pub queue: Queue,
    pub shader_module: ShaderModule,
    pipeline: ComputePipeline,
    bind_group: BindGroup,

    input_dq_buffer: Buffer,
    input_F_invs_buffer: Buffer,
    input_Js_buffer: Buffer,
    output_dH_buffer: Buffer,
    download_dH_buffer: Buffer,
}

impl FEMDeformable {
    /// Create a FEM-based deformable
    /// k is Young's modulus, i.e. a measure of stretch resistance
    /// v is Poisson's ratio, i.e. a measure of incompressibility
    pub async fn new(
        vertices: Vec<Vector3<Float>>,
        tetrahedra: Vec<Vec<usize>>,
        density: Float,
        k: Float,
        v: Float,
    ) -> Self {
        let n_vertices = vertices.len();

        let (Bs, Ws): (Vec<Matrix3<Float>>, Vec<Float>) = tetrahedra
            .iter()
            .map(|tetrahedron| {
                let vi = vertices[tetrahedron[0]];
                let vj = vertices[tetrahedron[1]];
                let vk = vertices[tetrahedron[2]];
                let vl = vertices[tetrahedron[3]];

                let D = Matrix3::<Float>::from_columns(&[vl - vi, vl - vj, vl - vk]);
                let determinant = D.determinant();
                assert!(
                    determinant > 0.0,
                    "tetrahedron {} {} {} {} has non-positive volume",
                    vi,
                    vj,
                    vk,
                    vl
                );
                let Be = D.try_inverse().expect(&format!(
                    "D should be invertible: {}, determinant: {}",
                    D, determinant
                ));
                (Be, determinant)
            })
            .unzip();

        let q = DVector::from_iterator(
            n_vertices * 3,
            vertices.iter().flat_map(|v| v.iter().copied()),
        );

        let mass_matrix = FEMDeformable::compute_mass_matrix(&tetrahedra, &Ws, n_vertices, density);
        let mass_matrix_cholesky = CscCholesky::factor(&mass_matrix)
            .expect("Cholesky should exist because mass matrix should be positive definite");

        let mass_matrix_lumped: DVector<Float> = DVector::from_vec(
            mass_matrix
                .col_iter()
                .map(|x| x.values().sum())
                .collect::<Vec<_>>(),
        );

        // Compute Lamé coefficients from Young's modulus and Poisson's ratio
        // Ref:
        //      The classical FEM method and discretization methodology,
        //      Eftychios D. Sifakis, 2012, Section 3.2 Linear Elasticity
        let mu = k / (2.0 * (1.0 + v));
        let lambda = k * v / ((1.0 + v) * (1.0 - 2.0 * v));

        // Initialize GPU
        let (device, queue) = async_initialize_gpu().await;

        let padded_Bs: &Vec<Matrix3x3> = &(Bs
            .iter()
            .map(|mat| {
                let mut cols = [[0.0; 4]; 3];
                for i in 0..3 {
                    cols[i][0] = mat[(0, i)];
                    cols[i][1] = mat[(1, i)];
                    cols[i][2] = mat[(2, i)];
                }
                Matrix3x3 { cols }
            })
            .collect());

        let W_over_6s: &Vec<Float> = &(Ws.iter().map(|x| x / 6.0).collect());

        let (
            shader_module,
            pipeline,
            bind_group,
            input_dq_buffer,
            input_F_invs_buffer,
            input_Js_buffer,
            output_dH_buffer,
            download_dH_buffer,
        ) = setup_compute_dH_pipeline(
            &device,
            n_vertices,
            &tetrahedra,
            padded_Bs,
            W_over_6s,
            mu,
            lambda,
        );

        Self {
            vertices,
            tetrahedra,
            n_vertices,
            Bs,
            Ws,
            mass_matrix,
            mass_matrix_cholesky,
            mass_matrix_lumped,
            density,
            mu,
            lambda,
            boundary_facets: vec![],
            q,
            qdot: DVector::zeros(n_vertices * 3),
            device,
            queue,
            shader_module,
            pipeline,
            bind_group,
            input_dq_buffer,
            input_F_invs_buffer,
            input_Js_buffer,
            output_dH_buffer,
            download_dH_buffer,
        }
    }

    /// Compute the mass matrix
    fn compute_mass_matrix(
        tetrahedra: &Vec<Vec<usize>>,
        W: &Vec<Float>,
        n_vertices: usize,
        density: Float,
    ) -> CscMatrix<Float> {
        // let mut M: CscMatrix<Float> = CscMatrix::zeros(self.n_vertices * 3, self.n_vertices * 3);
        let mut M_triplets: HashMap<(usize, usize), Float> = HashMap::new();
        for (tetrahedron, determinant) in izip!(tetrahedra.iter(), W.iter()) {
            for i in 0..4 {
                for j in 0..4 {
                    let vi = tetrahedron[i];
                    let vj = tetrahedron[j];
                    let key = (vi, vj);
                    let value = M_triplets.get(&key).unwrap_or(&0.0);
                    if vi == vj {
                        M_triplets.insert(key, value + density * determinant / 60.0);
                    // diagonal entries of mass matrix
                    } else {
                        M_triplets.insert(key, value + density * determinant / 120.0);
                        // off-diagonal entries of mass matrix
                    }
                }
            }
        }

        // Expand from n_vertices to n_vertices * 3;
        let M_triplets: Vec<(usize, usize, Float)> = M_triplets
            .iter()
            .flat_map(|(key, value)| {
                let (vi, vj) = key;
                let i = vi * 3;
                let j = vj * 3;
                let value = *value;
                vec![(i, j, value), (i + 1, j + 1, value), (i + 2, j + 2, value)]
            })
            .collect();

        let M =
            CooMatrix::try_from_triplets_iter(n_vertices * 3, n_vertices * 3, M_triplets).unwrap();
        return CscMatrix::from(&M);
    }

    /// Extract the boundary facets, for better visualization.
    pub fn extract_boundary_facets(&mut self) {
        let mut facets = vec![];
        // Collect all the faces in the tetrahedra
        for tetrahedron in &self.tetrahedra {
            let v0 = tetrahedron[0];
            let v1 = tetrahedron[1];
            let v2 = tetrahedron[2];
            let v3 = tetrahedron[3];

            facets.push({
                let mut v = [v0, v1, v2];
                v.sort();
                v
            });
            facets.push({
                let mut v = [v0, v1, v3];
                v.sort();
                v
            });
            facets.push({
                let mut v = [v0, v2, v3];
                v.sort();
                v
            });
            facets.push({
                let mut v = [v1, v2, v3];
                v.sort();
                v
            });
        }
        facets.sort();

        // Get the faces that only appear once. They are the boundary faces.
        let mut boundary_facets = vec![];
        for i in 0..facets.len() {
            let cur = facets[i];
            if i > 0 && cur == facets[i - 1] {
                continue;
            }
            if i < facets.len() - 1 && cur == facets[i + 1] {
                continue;
            }
            boundary_facets.push(cur);
        }

        self.boundary_facets = boundary_facets;
    }

    pub fn compute_internal_forces(&self, q: &DVector<Float>) -> DVector<Float> {
        let mut f = DVector::zeros(self.n_vertices * 3);
        for (tetrahedron, B, W) in izip!(self.tetrahedra.iter(), self.Bs.iter(), self.Ws.iter()) {
            let i_vi = tetrahedron[0] * 3;
            let i_vj = tetrahedron[1] * 3;
            let i_vk = tetrahedron[2] * 3;
            let i_vl = tetrahedron[3] * 3;

            let F = FEMDeformable::compute_deformable_gradients(q, tetrahedron, B);

            let J = F.determinant();
            let F_inv_T = F.try_inverse().unwrap().transpose();
            let P = self.mu * (F - F_inv_T) + self.lambda * J.ln() * F_inv_T;
            let H = -W / 6.0 * P * B.transpose();

            let h1 = -H.column(0);
            let h2 = -H.column(1);
            let h3 = -H.column(2);

            f.rows_mut(i_vi, 3).add_assign(h1);
            f.rows_mut(i_vj, 3).add_assign(h2);
            f.rows_mut(i_vk, 3).add_assign(h3);
            f.rows_mut(i_vl, 3).add_assign(-h1 - h2 - h3);
        }
        f
    }

    pub async fn step(&mut self, dt: Float, tau: &DVector<Float>) {
        let mut tau: DVector<Float> = {
            if tau.len() != 0 {
                tau.clone()
            } else {
                DVector::zeros(self.n_vertices * 3)
            }
        };

        // // TODO: Keep here for hack testing. Remove it later.
        // // It simulates gravity on the deformable.
        // for (tetrahedron, determinant) in izip!(self.tetrahedra.iter(), self.Ws.iter()) {
        //     let volume = determinant;
        //     let v0 = tetrahedron[0];
        //     let v1 = tetrahedron[1];
        //     let v2 = tetrahedron[2];
        //     let v3 = tetrahedron[3];
        //     let gravity_force = -9.81 * self.density * volume / 4.0;
        //     tau[v0 * 3 + 2] += gravity_force;
        //     tau[v1 * 3 + 2] += gravity_force;
        //     tau[v2 * 3 + 2] += gravity_force;
        //     tau[v3 * 3 + 2] += gravity_force;
        // }

        // // TODO: Keep here for hack testing. Remove it later.
        // // It simulates a half-space for collision with the body.
        // let plane = -1.5;
        // for i in 0..self.n_vertices {
        //     let z = self.q[i * 3 + 2];
        //     if z < plane {
        //         let depth = plane - z;
        //         let zn = depth.powf(3.0 / 2.0);
        //         let vz = self.qdot[i * 3 + 2];
        //         let z_dot = -vz;
        //         let k = 50e2;
        //         let a = 1.0;
        //         let λ = 3.0 / 2.0 * a * k;
        //         let π = (λ * zn * z_dot + k * zn).max(0.0);
        //         tau[i * 3 + 2] += π;
        //     }
        // }

        // TODO: This procedure is extremely slow. Need to speed it up.
        let mut i = 0;
        let max_iteration = 100;
        let mut delta_v = DVector::repeat(self.n_vertices * 3, Float::INFINITY);
        let mut q_next = self.q.clone(); // set initial guesses of q and qdot
        let mut qdot_next = self.qdot.clone();
        while i < max_iteration && !(delta_v.abs().max() < 1e-4) {
            // Solve the linearized equation at this q to get better q, qdot estimate
            let f = self.compute_internal_forces(&q_next) + &tau;
            let b = (&self.qdot - &qdot_next).component_mul(&self.mass_matrix_lumped) / dt + f;

            let Fs: Vec<Matrix3<Float>> = izip!(self.tetrahedra.iter(), self.Bs.iter())
                .map(|(tetrahedron, B)| {
                    FEMDeformable::compute_deformable_gradients(&q_next, tetrahedron, B)
                })
                .collect();
            let (Js, F_invs): (Vec<Float>, Vec<Matrix3<Float>>) = Fs
                .iter()
                .map(|F| (F.determinant(), F.try_inverse().unwrap()))
                .collect::<(Vec<Float>, Vec<Matrix3<Float>>)>();
<<<<<<< HEAD
            let F_inv_Ts: Vec<Matrix3<Float>> =
                F_invs.iter().map(|F_inv| F_inv.transpose()).collect();
            let dx0: DVector<Float> = DVector::repeat(self.n_vertices * 3, 0.0);
            delta_x = conjugate_gradient(
                |x| {
                    self.compute_force_differential(&-x, &Js, &F_invs, &F_inv_Ts)
                        + self.mass_matrix_lumped.component_mul(&x) / (dt * dt)
                },
                &b,
                &dx0,
                1e-3,
            );
            q_next += &delta_x;
            qdot_next += &delta_x / dt;
=======

            // initial guess of delta v
            let dv0: DVector<Float> = DVector::repeat(self.n_vertices * 3, 0.0);

            let mass_matrix_lumped = &self.mass_matrix_lumped;
            let n_vertices = self.n_vertices;
            let tetrahedra = &self.tetrahedra;
            if cfg!(feature = "gpu") {
                let Js_bytemuck: &[u8] = bytemuck::cast_slice(&Js.as_slice());
                let device = &self.device;
                let queue = &self.queue;
                let pipeline = &self.pipeline;
                let bind_group = &self.bind_group;

                let input_dq_buffer: &Buffer = &self.input_dq_buffer;
                let input_F_invs_buffer: &Buffer = &self.input_F_invs_buffer;
                let input_Js_buffer: &Buffer = &self.input_Js_buffer;
                let output_dH_buffer: &Buffer = &self.output_dH_buffer;
                let download_dH_buffer: &Buffer = &self.download_dH_buffer;

                let padded_F_invs: &Vec<Matrix3x3> = &(F_invs
                    .iter()
                    .map(|mat| {
                        let mut cols = [[0.0; 4]; 3];
                        for i in 0..3 {
                            cols[i][0] = mat[(0, i)];
                            cols[i][1] = mat[(1, i)];
                            cols[i][2] = mat[(2, i)];
                        }
                        Matrix3x3 { cols }
                    })
                    .collect());
                let padded_F_invs_bytemuck: &[u8] = bytemuck::cast_slice(&padded_F_invs);

                let f_A_mul = |x: &DVector<Float>| {
                    let x_clone = x.clone();
                    async move {
                        gpu_compute_force_differential(
                            n_vertices,
                            tetrahedra,
                            &-&x_clone,
                            Js_bytemuck,
                            padded_F_invs_bytemuck,
                            device,
                            queue,
                            pipeline,
                            bind_group,
                            input_dq_buffer,
                            input_F_invs_buffer,
                            input_Js_buffer,
                            output_dH_buffer,
                            download_dH_buffer,
                        )
                        .await
                            * dt
                            + mass_matrix_lumped.component_mul(&x_clone) / dt
                    }
                };
                delta_v = conjugate_gradient(f_A_mul, &b, &dv0, 1e-3).await;
            } else {
                let F_inv_Ts: Vec<Matrix3<Float>> =
                    F_invs.iter().map(|F_inv| F_inv.transpose()).collect();
                let Bs = &self.Bs;
                let Ws = &self.Ws;
                let mu = self.mu;
                let lambda = self.lambda;
                let Js = &Js;
                let F_invs = &F_invs;
                let F_inv_Ts = &F_inv_Ts;

                let f_A_mul = |x: &DVector<Float>| {
                    let x_clone = x.clone();
                    async move {
                        cpu_compute_force_differential(
                            n_vertices, tetrahedra, &-&x_clone, Bs, Ws, mu, lambda, Js, F_invs,
                            F_inv_Ts,
                        )
                        .await
                            * dt
                            + mass_matrix_lumped.component_mul(&x_clone) / dt
                    }
                };
                delta_v = conjugate_gradient(f_A_mul, &b, &dv0, 1e-3).await;
            }

            qdot_next += &delta_v;
            q_next += &delta_v * dt;

>>>>>>> abfbee22
            i += 1;
        }
        self.qdot = qdot_next;
        self.q += dt * &self.qdot;

        // let internal_force = self.compute_internal_forces(&self.q);
        // // let qddot = self.mass_matrix_cholesky.solve(&(internal_force + tau));
        // let qddot = (internal_force + tau).component_div(&self.mass_matrix_lumped);
        // self.qdot += dt * qddot;
        // self.q += dt * &self.qdot;
    }

    /// Computes the deformable gradient for a single tetrahedron
    /// i.e. returns F = dV/dq
    fn compute_deformable_gradients(
        q: &DVector<Float>,
        tetrahedron: &Vec<usize>,
        B: &Matrix3<Float>,
    ) -> Matrix3<Float> {
        let i_vi = tetrahedron[0] * 3;
        let i_vj = tetrahedron[1] * 3;
        let i_vk = tetrahedron[2] * 3;
        let i_vl = tetrahedron[3] * 3;
        let vi = vector![q[i_vi], q[i_vi + 1], q[i_vi + 2]];
        let vj = vector![q[i_vj], q[i_vj + 1], q[i_vj + 2]];
        let vk = vector![q[i_vk], q[i_vk + 1], q[i_vk + 2]];
        let vl = vector![q[i_vl], q[i_vl + 1], q[i_vl + 2]];
        let D = Matrix3::<Float>::from_columns(&[vl - vi, vl - vj, vl - vk]);
        D * B
    }

    /// Returns the index of the point that is furthest in given direction
    pub fn extreme_point(&self, direction: &Vector3<Float>) -> usize {
        let mut index = 0;
        let mut max_distance = 0.0;
        for i in 0..self.n_vertices {
            let i_v = i * 3;
            let q = vector![self.q[i_v], self.q[i_v + 1], self.q[i_v + 2]];
            let distance = q.dot(direction);
            if distance > max_distance {
                index = i;
                max_distance = distance;
            }
        }
        index
    }
}

async fn cpu_compute_force_differential(
    n_vertices: usize,
    tetrahedra: &Vec<Vec<usize>>,
    dv: &DVector<Float>,
    Bs: &Vec<Matrix3<Float>>,
    Ws: &Vec<Float>,
    mu: Float,
    lambda: Float,
    Js: &Vec<Float>,
    F_invs: &Vec<Matrix3<Float>>,
    F_inv_Ts: &Vec<Matrix3<Float>>,
) -> DVector<Float> {
    let mut df = DVector::zeros(n_vertices * 3);
    for (tetrahedron, B, W, J, F_inv, F_inv_T) in izip!(
        tetrahedra.iter(),
        Bs.iter(),
        Ws.iter(),
        Js.iter(),
        F_invs.iter(),
        F_inv_Ts.iter()
    ) {
        let i_vi = tetrahedron[0] * 3;
        let i_vj = tetrahedron[1] * 3;
        let i_vk = tetrahedron[2] * 3;
        let i_vl = tetrahedron[3] * 3;

        let dvi = vector![dv[i_vi], dv[i_vi + 1], dv[i_vi + 2]];
        let dvj = vector![dv[i_vj], dv[i_vj + 1], dv[i_vj + 2]];
        let dvk = vector![dv[i_vk], dv[i_vk + 1], dv[i_vk + 2]];
        let dvl = vector![dv[i_vl], dv[i_vl + 1], dv[i_vl + 2]];
        let dD = Matrix3::<Float>::from_columns(&[dvl - dvi, dvl - dvj, dvl - dvk]);
        let dF = dD * B;

        let F_inv_dF = F_inv * dF;
        let dP = mu * dF
            + (mu - lambda * J.ln()) * F_inv_T * F_inv_dF.transpose()
            + lambda * F_inv_dF.trace() * F_inv_T;
        let dH = -W / 6.0 * dP * B.transpose();

        let dh1 = -dH.column(0);
        let dh2 = -dH.column(1);
        let dh3 = -dH.column(2);

        df.rows_mut(i_vi, 3).add_assign(dh1);
        df.rows_mut(i_vj, 3).add_assign(dh2);
        df.rows_mut(i_vk, 3).add_assign(dh3);
        df.rows_mut(i_vl, 3).add_assign(-dh1 - dh2 - dh3);
    }
    df
}

/// Computes the dF for a given dq at current q.
/// i.e. returns df = -K dq, where K is the stiffness matrix, aka d^2V/dq^2
/// Fs is a vec of deformable gradients, one for each tetrahedron
/// Ref:
///     FEM Simulation of 3D Deformable Solids: A practitioner’s guide to theory, discretization and model reduction.
///     Part One: The classical FEM method and discretization methodology,
///     Eftychios D. Sifakis, 2012, Section 4.3 Force differentials
async fn gpu_compute_force_differential(
    n_vertices: usize,
    tetrahedra: &Vec<Vec<usize>>,
    dv: &DVector<Float>,
    Js_bytemuck: &[u8],
    padded_F_invs_bytemuck: &[u8],
    device: &Device,
    queue: &Queue,
    pipeline: &ComputePipeline,
    bind_group: &BindGroup,
    input_dq_buffer: &Buffer,
    input_F_invs_buffer: &Buffer,
    input_Js_buffer: &Buffer,
    output_dH_buffer: &Buffer,
    download_dH_buffer: &Buffer,
) -> DVector<Float> {
    queue.write_buffer(&input_dq_buffer, 0, bytemuck::cast_slice(&dv.as_slice()));
    queue.write_buffer(&input_F_invs_buffer, 0, padded_F_invs_bytemuck);
    queue.write_buffer(&input_Js_buffer, 0, Js_bytemuck);

    let dH_vec = compute_dH(
        &device,
        &queue,
        pipeline,
        bind_group,
        output_dH_buffer,
        download_dH_buffer,
        tetrahedra,
    )
    .await;
    download_dH_buffer.unmap();

    let mut df = DVector::zeros(n_vertices * 3);
    for (tetrahedron, dH) in izip!(tetrahedra.iter(), dH_vec.iter()) {
        let i_vi = tetrahedron[0] * 3;
        let i_vj = tetrahedron[1] * 3;
        let i_vk = tetrahedron[2] * 3;
        let i_vl = tetrahedron[3] * 3;

        let dh1 = dH.column(0);
        let dh2 = dH.column(1);
        let dh3 = dH.column(2);

        df.rows_mut(i_vi, 3).add_assign(dh1);
        df.rows_mut(i_vj, 3).add_assign(dh2);
        df.rows_mut(i_vk, 3).add_assign(dh3);
        df.rows_mut(i_vl, 3).add_assign(-dh1 - dh2 - dh3);
    }
    df
}

/// Conjugate Gradient method for solving linear system A x = b, where A is
/// positive-definite.
/// Ref:
///     An Introduction to the Conjugate Gradient Method Without the Agonizing
///     Pain, Jonathan Richard Shewchuk, 1994, Section B2. Conjugate Gradients
async fn conjugate_gradient<F, Fut>(
    A_mul: F,
    b: &DVector<Float>,
    x0: &DVector<Float>,
    abs_tol: Float,
) -> DVector<Float>
where
    F: Fn(&DVector<Float>) -> Fut,
    Fut: Future<Output = DVector<Float>>,
{
    let mut x = x0.clone();

    let mut i = 0;
    let mut r = b - A_mul(x0).await;
    let mut d = r.clone();
    let mut delta_new = r.norm_squared();

    let max_iteration = 500;
    // TODO: guard against or warn on NaN?
    while i < max_iteration && !(delta_new < abs_tol) {
        let q: DVector<Float> = A_mul(&d).await;
        let alpha = delta_new / d.dot(&q);
        x += alpha * &d;
        if (i + 1) % 50 == 0 {
            r = b - A_mul(&x).await;
        } else {
            r -= alpha * q;
        }
        let delta_old = delta_new;
        delta_new = r.norm_squared();
        let beta = delta_new / delta_old;
        d = &r + beta * &d;
        i += 1;
    }
    // println!("conjugate\n");
    x
}

pub async fn read_fem_box() -> FEMDeformable {
    let path = "data/box.mesh";
    let file = File::open(path).expect(&format!("{} should exist", path));
    let mut reader = BufReader::new(file);

    let mut buf: String = String::new();
    let _ = reader.read_to_string(&mut buf);

    let (vertices, tetrahedra) = read_mesh(&buf);
    FEMDeformable::new(vertices, tetrahedra, 100.0, 6e5, 0.4).await
}

#[cfg(test)]
mod solver_tests {
    use na::{Cholesky, DMatrix, DVector};
    use rand::Rng;

    use crate::{assert_vec_close, types::Float};

    use super::conjugate_gradient;

    #[tokio::test]
    async fn conjugate_gradient_random() {
        // Arrange
        let mut rng = rand::rng();

        for _ in 0..100 {
            let n = rng.random_range(1..=100);
            let x0 = DVector::zeros(n);

            // Create a random matrix A of size (n x n)
            let a_data: Vec<Float> = (0..n * n).map(|_| rng.random_range(-1.0..1.0)).collect();
            let a = DMatrix::from_vec(n, n, a_data);

            // Compute A * A^T to get a symmetric positive semi-definite matrix
            let mut A = &a * a.transpose();

            // Ad n * I to make it strictly positive-definite
            A += DMatrix::<Float>::identity(n, n) * (n as Float);

            let b: DVector<Float> =
                DVector::from_vec((0..n).map(|_| rng.random_range(-1.0..1.0)).collect());

            // Act
            let A_ref = &A;
            let x_cg = conjugate_gradient(
                |x| {
                    let x_clone = x.clone();
                    async move { A_ref * x_clone }
                },
                &b,
                &x0,
                1e-10,
            )
            .await;

            // Assert
            let x_cholesky = Cholesky::new(A).unwrap().solve(&b);
            assert_vec_close!(x_cg, x_cholesky, 1e-5);
        }
    }
}

#[cfg(test)]
mod fem_deformable_tests {

    use na::dvector;

    use crate::assert_vec_close;

    use super::*;

    /// Stays stationay under no force
    // #[test]
    #[tokio::test]
    async fn stationary() {
        // Arrange
        let mut deformable = read_fem_box().await;
        let initial_q = deformable.q.clone();
        let initial_qdot = deformable.qdot.clone();

        // Act
        let final_time = 2.0;
        let dt = 1.0 / 60.0;
        let num_steps = (final_time / dt) as usize;
        for _s in 0..5 {
            deformable.step(dt, &dvector![]).await;
        }

        // Assert
        assert_vec_close!(initial_q, deformable.q, 1e-2);
        assert_vec_close!(initial_qdot, deformable.qdot, 1e-2);
    }

    /// Constant velocity
    #[tokio::test]
    async fn constant_velocity() {
        // Arrange
        let mut deformable = read_fem_box().await;
        let initial_qdot = DVector::from_element(deformable.n_vertices * 3, 1.0);
        deformable.qdot = initial_qdot.clone();

        // Act
        let final_time = 3.0;
        let dt = 1.0 / 60.0;
        let num_steps = (final_time / dt) as usize;
        for _s in 0..5 {
            deformable.step(dt, &dvector![]).await;
        }

        // Assert
        assert_vec_close!(initial_qdot, deformable.qdot, 1e-2);
    }

    /// Drag the body by a point, and expect whole body translation
    #[tokio::test]
    async fn drag_at_a_point() {
        // Arrange
        let mut deformable = read_fem_box().await;
        let initial_q = deformable.q.clone();

        // Act
        let direction = vector![1.0, 1.0, 1.0];
        let action_point_index = deformable.extreme_point(&direction);
        let mut tau = DVector::zeros(deformable.n_vertices * 3);
        let force = 1e2;
        tau[action_point_index * 3] = force;
        tau[action_point_index * 3 + 1] = force;
        tau[action_point_index * 3 + 2] = force;

        let final_time = 2.0;
        let dt = 1.0 / 60.0;
        let num_steps = (final_time / dt) as usize;
        for _s in 0..num_steps {
            deformable.step(dt, &tau).await;
        }

        // Assert
        let end_q = deformable.q;
        let diff_q = end_q - initial_q;
        for i in 0..deformable.n_vertices {
            let v_diff_q = vector![diff_q[i * 3], diff_q[i * 3 + 1], diff_q[i * 3 + 2]];
            assert!(
                v_diff_q.dot(&direction) > 0.0,
                "{}th point did not move towards the drag direction, diff: {}",
                i + 1,
                v_diff_q
            );
        }
    }
}<|MERGE_RESOLUTION|>--- conflicted
+++ resolved
@@ -363,22 +363,6 @@
                 .iter()
                 .map(|F| (F.determinant(), F.try_inverse().unwrap()))
                 .collect::<(Vec<Float>, Vec<Matrix3<Float>>)>();
-<<<<<<< HEAD
-            let F_inv_Ts: Vec<Matrix3<Float>> =
-                F_invs.iter().map(|F_inv| F_inv.transpose()).collect();
-            let dx0: DVector<Float> = DVector::repeat(self.n_vertices * 3, 0.0);
-            delta_x = conjugate_gradient(
-                |x| {
-                    self.compute_force_differential(&-x, &Js, &F_invs, &F_inv_Ts)
-                        + self.mass_matrix_lumped.component_mul(&x) / (dt * dt)
-                },
-                &b,
-                &dx0,
-                1e-3,
-            );
-            q_next += &delta_x;
-            qdot_next += &delta_x / dt;
-=======
 
             // initial guess of delta v
             let dv0: DVector<Float> = DVector::repeat(self.n_vertices * 3, 0.0);
@@ -467,7 +451,6 @@
             qdot_next += &delta_v;
             q_next += &delta_v * dt;
 
->>>>>>> abfbee22
             i += 1;
         }
         self.qdot = qdot_next;
